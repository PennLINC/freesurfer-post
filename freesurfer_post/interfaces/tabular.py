--- conflicted
+++ resolved
@@ -137,7 +137,7 @@
         output_dir = Path(self.inputs.output_dir) / subject_id
         output_dir.mkdir(parents=True, exist_ok=True)
         output_prefix = f'{subject_id}_{session_id}' if session_id else subject_id
-<<<<<<< HEAD
+
         cleaned_atlas_name = atlas.replace('.', '').replace('_order', '').replace('_', '')
 
         # Convert column names to snake case
@@ -171,11 +171,6 @@
             json.dump(metadata, jsonf, indent=2)
 
         # Save data
-=======
-        cleaned_atlas_name = (
-            atlas.replace('.', '').replace('_order', '').replace('_', '')
-        )
->>>>>>> c34fcafe
         out_df.to_csv(
             output_dir / f'{output_prefix}_seg-{cleaned_atlas_name}_surfacestats.tsv',
             sep='\t',
